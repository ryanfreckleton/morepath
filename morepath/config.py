--- conflicted
+++ resolved
@@ -306,13 +306,7 @@
             return wrapped
         # Normally we only add the action through Venusian scanning.
         def callback(scanner, name, obj):
-<<<<<<< HEAD
-            if name == 'Root':
-                import pdb; pdb.set_trace()
-            scanner.config.action(self, obj)
-=======
             scanner.config.action(self, wrapped)
->>>>>>> 8578fbab
         self.attach_info = venusian.attach(wrapped, callback)
         return wrapped
 

<<<<<<< HEAD
from morepath.app import App, global_app
from morepath.config import Config
=======
from morepath.app import App
>>>>>>> 7e096560
from morepath import setup
from morepath.request import Response
from werkzeug.test import Client


def setup_function(function):
    global_app.clear()


def test_base():
    class Root(object):
        pass

    class Container(object):
        def __init__(self, id):
            self.id = id
            self.items = {}

        def add_item(self, item_id):
            result = Item(item_id, self)
            self.items[item_id] = result
            return result

    class Item(object):
        def __init__(self, id, parent):
            self.id = id
            self.parent = parent

    alpha = Container('alpha')
    beta = Container('beta')
    alpha.add_item('a')
    alpha.add_item('b')
    c = alpha.add_item('c')
    beta.add_item('d')
    e = beta.add_item('e')

    app = App()

    c = setup()
    c.configurable(app)
    c.action(app.root(), Root)

    def get_container(container_id):
        if container_id == 'alpha':
            return alpha
        elif container_id == 'beta':
            return beta
        return None

    c.action(
        app.model(
            model=Container,
            path="{container_id}",
            variables=lambda container: {'container_id': container.id}),
        get_container)

    def get_item(base, item_id):
        return base.items.get(item_id)

    c.action(
        app.model(model=Item,
                  path="{item_id}",
                  variables=lambda item: {'item_id': item.id},
                  base=Container,
                  get_base=lambda item: item.parent),
        get_item)

    c.action(
        app.view(model=Container),
        lambda request, model: 'container: %s' % model.id)
    c.action(
        app.view(model=Container, name='link'),
        lambda request, model: request.link(model))
    c.action(
        app.view(model=Item),
        lambda request, model: 'item: %s' % model.id)
    c.action(
        app.view(model=Item, name='link'),
        lambda request, model: request.link(model))
    c.action(
        app.view(model=Item, name='otherlink'),
        lambda request, model: request.link(e))
    c.commit()

    c = Client(app, Response)

    response = c.get('/alpha')
    assert response.data == 'container: alpha'
    response = c.get('/beta')
    assert response.data == 'container: beta'
    response = c.get('/alpha/a')
    assert response.data == 'item: a'
    response = c.get('/beta/e')
    assert response.data == 'item: e'
    response = c.get('/alpha/e')
    assert response.status == '404 NOT FOUND'

    response = c.get('/alpha/+link')
    assert response.data == 'alpha'
    response = c.get('/alpha/a/link')
    assert response.data == 'alpha/a'
    response = c.get('/alpha/a/otherlink')
    assert response.data == 'beta/e'<|MERGE_RESOLUTION|>--- conflicted
+++ resolved
@@ -1,9 +1,4 @@
-<<<<<<< HEAD
 from morepath.app import App, global_app
-from morepath.config import Config
-=======
-from morepath.app import App
->>>>>>> 7e096560
 from morepath import setup
 from morepath.request import Response
 from werkzeug.test import Client

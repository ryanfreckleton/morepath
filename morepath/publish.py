from .interfaces import (IResponse, ILookup,
                         ResourceError, ModelError, IConsumer)
from .pathstack import parse_path, create_path, DEFAULT, RESOURCE
from .request import Response

SHORTCUTS = {
    '@@': RESOURCE,
    }

DEFAULT_NAME = u''


class ResponseSentinel(object):
    pass


RESPONSE_SENTINEL = ResponseSentinel()


def resolve_model(obj, stack, lookup):
    """Resolve path to a model using consumers.
    """
    # we need to consume towards a root
    if not stack:
        for consumer in IConsumer.all(obj, lookup=lookup):
            any_consumed, obj, unconsumed = consumer(obj, stack, lookup)
            if any_consumed:
                break
        return obj, stack, lookup
    # consume steps
    unconsumed = stack[:]
    while unconsumed:
        for consumer in IConsumer.all(obj, lookup=lookup):
            any_consumed, obj, unconsumed = consumer(
                obj, unconsumed, lookup)
            if any_consumed:
                # get new lookup for whatever we found if it exists
                lookup = ILookup.adapt(obj, lookup=lookup, default=lookup)
                break
        else:
            # nothing could be consumed
            break
    return obj, unconsumed, lookup

<<<<<<< HEAD
def resolve_response(request, model, stack):
=======

def resolve_response(request, model, stack, lookup):
>>>>>>> 0badff98
    ns, name = get_resource_step(model, stack)

    if ns not in (DEFAULT, RESOURCE):
        # XXX also report on resource name
        raise ResourceError(
            "namespace %r is not supported:" % ns)

    request.set_resolver_info({'name': name})

    response = IResponse.adapt(request, model, default=RESPONSE_SENTINEL,
                               lookup=request.lookup)
    if response is RESPONSE_SENTINEL:
        # XXX lookup error resource and fallback to default
        return Response("Not found", 404)
    return response


def get_resource_step(model, stack):
    unconsumed_amount = len(stack)
    if unconsumed_amount == 0:
        return RESOURCE, DEFAULT_NAME
    elif unconsumed_amount == 1:
        return stack[0]
    raise ModelError(
        "%r has unresolved path %s" % (model, create_path(stack)))

<<<<<<< HEAD
def publish(request, root):
=======

def publish(request, root, lookup):
>>>>>>> 0badff98
    #path = self.base_path(request)
    stack = parse_path(request.path, SHORTCUTS)
    model, crumbs, lookup = resolve_model(root, stack, request.lookup)
    request.lookup = lookup
    response = resolve_response(request, model, crumbs)
    if isinstance(response, basestring):
        return Response(response)
    return response


# def base_path(self, request):
#     path = request.path
#     script_name = request.script_name
#     if path.startswith(script_name):
#         return path[len(script_name):]
#     return path

# XXX speculative code that implements request.render. This will
# use a IRenderFactory instead of a IResponseFactory to get the result
# in the case of JSON, this will not serialize the JSON; it might
# simply return the original result in most cases
# request needs to be able to access the publisher now; it
# might start to make sense to make the publisher part of the request,
# in which case lookup is too. or should publisher be a global?
# def render(self, request, model, name=''):
#     resource = self.resource_resolver(request, model, [(RESOURCE, name)])
#     factory = IResponseFactory.adapt(resource, lookup=self.lookup)
#     return factory()

        # return resource(request, model)

        # this renderer needs to be resolved into an IResponse
        #factory = IResponseFactory(resource)
        #return factory()<|MERGE_RESOLUTION|>--- conflicted
+++ resolved
@@ -42,12 +42,7 @@
             break
     return obj, unconsumed, lookup
 
-<<<<<<< HEAD
 def resolve_response(request, model, stack):
-=======
-
-def resolve_response(request, model, stack, lookup):
->>>>>>> 0badff98
     ns, name = get_resource_step(model, stack)
 
     if ns not in (DEFAULT, RESOURCE):
@@ -74,12 +69,7 @@
     raise ModelError(
         "%r has unresolved path %s" % (model, create_path(stack)))
 
-<<<<<<< HEAD
 def publish(request, root):
-=======
-
-def publish(request, root, lookup):
->>>>>>> 0badff98
     #path = self.base_path(request)
     stack = parse_path(request.path, SHORTCUTS)
     model, crumbs, lookup = resolve_model(root, stack, request.lookup)
